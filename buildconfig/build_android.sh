--- conflicted
+++ resolved
@@ -61,11 +61,6 @@
 p4a apk --name Tuxemon \
   --private tuxemon \
   --version 0.0 \
-<<<<<<< HEAD
-  --package=org.tuxemon.Tuxemon \
-  --requirements=openssl,libffi,python3==3.7.1,pygame==2.0.0.dev12 \
-  --bootstrap=sdl2
-=======
   --package=org.tuxemon.tuxemon \
   --requirements=python3,openssl,pygame,libffi,tuxemon,babel,pytmx,pyscroll,natsort,android \
   --bootstrap=sdl2 \
@@ -73,5 +68,4 @@
   --permission READ_EXTERNAL_STORAGE \
   --permission WRITE_EXTERNAL_STORAGE
 mkdir -p dist/android
-mv *apk dist/android/tuxemon-development.apk
->>>>>>> 573f9470
+mv *apk dist/android/tuxemon-development.apk