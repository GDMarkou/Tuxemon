--- conflicted
+++ resolved
@@ -118,11 +118,7 @@
                 flip()
                 frames += 1
             fps_timer, frames = self.handle_fps(clock_tick, fps_timer, frames)
-<<<<<<< HEAD
-            time.sleep(0.1)
-=======
             time.sleep(0.001)
->>>>>>> 40a89383
 
         pg.quit()
 
