#!/usr/bin/python
# -*- coding: utf-8 -*-
#
# Tuxemon
# Copyright (C) 2014, William Edwards <shadowapex@gmail.com>
#
# This file is part of Tuxemon.
#
# Tuxemon is free software: you can redistribute it and/or modify
# it under the terms of the GNU General Public License as published by
# the Free Software Foundation, either version 3 of the License, or
# (at your option) any later version.
#
# Tuxemon is distributed in the hope that it will be useful,
# but WITHOUT ANY WARRANTY; without even the implied warranty of
# MERCHANTABILITY or FITNESS FOR A PARTICULAR PURPOSE.  See the
# GNU General Public License for more details.
#
# You should have received a copy of the GNU General Public License
# along with Tuxemon.  If not, see <http://www.gnu.org/licenses/>.
#
# Contributor(s):
#
# William Edwards <shadowapex@gmail.com>
#
from __future__ import absolute_import

from collections import namedtuple
from core import prepare
from core.components import ai
from core.components import player
from core.components.event import Condition
from core.components.event.actions.common import Common


class Npc(object):

    def create_npc(self, game, action):
        """Creates an NPC object and adds it to the game's current list of NPC's.

        :param game: The main game object that contains all the game's variables.
        :param action: The action (tuple) retrieved from the database that contains the action's
            parameters

        :type game: core.control.Control
        :type action: Tuple

        :rtype: None
        :returns: None

        Valid Parameters: slug,tile_pos_x,tile_pos_y,animations,behavior

        **Examples:**

        >>> action.__dict__
        {
            "type": "create_npc",
            "parameters": [
                "npc_oak",
                "1",
                "5",
                "oak",
                "wander"
            ]
        }

        """
        # Get a copy of the world state.
        world = game.get_state_name("WorldState")
        if not world:
            return

        # Get the npc's parameters from the action
        slug = str(action.parameters[0])
        tile_pos_x = int(action.parameters[1])
        tile_pos_y = int(action.parameters[2])
        animations = str(action.parameters[3])
        behavior = str(action.parameters[4])

        # Ensure that the NPC doesn't already exist on the map.
        if slug in world.npcs:
            return

        # Create a new NPC object
        npc = player.Npc(sprite_name=animations, slug=slug)

        # Set the NPC object's variables
        npc.tile_pos = [tile_pos_x, tile_pos_y]
        npc.behavior = behavior
        npc.ai = ai.AI()
        npc.scale_sprites(prepare.SCALE)
        npc.walkrate *= prepare.SCALE
        npc.runrate *= prepare.SCALE
        npc.moverate = npc.walkrate

        # Set the NPC's pixel position based on its tile position, tile size, and
        # current global_x/global_y variables
        npc.position = [(tile_pos_x * world.tile_size[0]) + world.global_x,
                        (tile_pos_y * world.tile_size[1]) + (world.global_y - world.tile_size[1])]

        # Add the NPC to the game's NPC list
        world.npcs[slug] = npc
        return npc

    def remove_npc(self, game, action):
        """Removes an NPC object from the list of NPCs.

        :param game: The main game object that contains all the game's variables.
        :param action: The action (tuple) retrieved from the database that contains the action's
            parameters

        :type game: core.control.Control
        :type action: Tuple

        :rtype: None
        :returns: None

        Valid Parameters: slug

        **Examples:**

        >>> action.__dict__
        {
            "type": "remove_npc",
            "parameters": [
                "npc_oak"
            ]
        }

        """
        # Get a copy of the world state.
        world = game.get_state_name("WorldState")
        if not world:
            return

        # Get the npc's parameters from the action
        slug = str(action.parameters[0])

        if slug not in world.npcs:
            return

        # Create a separate list of NPCs to loop through
        del world.npcs[slug]


    def npc_face(self, game, action):
        """Makes the NPC face a certain direction.

        :param game: The main game object that contains all the game's variables.
        :param action: The action (tuple) retrieved from the database that contains the action's
            parameters

        :type game: core.control.Control
        :type action: Tuple

        :rtype: None
        :returns: None

        Valid Parameters: npc_slug, direction

        Action parameter can be: "left", "right", "up", or "down"
        **Examples:**

        >>> action.__dict__
        {
            "type": "npc_face",
            "parameters": [
                "npc_oak",
                "left"
            ]
        }
        """

        # Get the parameters to determine what direction the player will face.
        slug = action.parameters[0]
        direction = action.parameters[1]

        event_engine = game.event_engine
        npc = event_engine.conditions["_get_npc"]["method"](game, slug)
        if not npc:
            return

        npc.facing = direction


    def pathfind(self, game, action):
        '''
        Will move the player / npc to the given location
        '''
        # Get a copy of the world state.
        world = game.get_state_name("WorldState")
        if not world:
            return

        npc_slug = action.parameters[0]
        dest_x = action.parameters[1]
        dest_y = action.parameters[2]

        # get npc object via name
        if npc_slug not in world.npcs:
            return

<<<<<<< HEAD
        curr_npc.pathfind((int(dest_x),int(dest_y)), game)


    def set_npc_attribute(self, game, action):
        """Sets the given attribute of the npc to the given value.

        :param game: The main game object that contains all the game's variables.
        :param action: The action (tuple) retrieved from the database that contains the action's
            parameters

        :type game: core.control.Control
        :type action: Tuple

        :rtype: None
        :returns: None

        Valid Parameters: slug, attribute, value
        
        **Example:**

        >>> action.__dict__
        {
            "type": "set_npc_attribute",
            "parameters": [
                "npc_maple"
                "party_limit",
                "8"
            ]
        }
        """
        world = game.get_state_name("WorldState")
        if not world:
            return

        npc = world.npcs[action.parameters[0]]
        attribute = action.parameters[1]
        value = action.parameters[2]
        
        set_character_attribute(npc, attribute, value)

    def modify_npc_attribute(self, game, action):
        """Modifies the given attribute of the npc by modifier. By default
        this is achieved via addition, but prepending a '%' will cause it to be 
        multiplied by the attribute.

        :param game: The main game object that contains all the game's variables.
        :param action: The action (tuple) retrieved from the database that contains the action's
            parameters

        :type game: core.control.Control
        :type action: Tuple

        :rtype: None
        :returns: None

        Valid Parameters: slug, attribute, modifier
        
        Action parameter 'modifier' must be a number (positive or negative)
        **Example:**

        >>> action.__dict__
        {
            "type": "change_player_attribute",
            "parameters": [
                "npc_maple",
                "walkrate",
                "%1.50"
            ]
        }
        **Example:**

        >>> action.__dict__
        {
            "type": "change_player_attribute",
            "parameters": [
                "npc_maple",
                "hp",
                "-15"
            ]
        }
        """
        world = game.get_state_name("WorldState")
        if not world:
            return

        npc = world.npcs[action.parameters[0]]
        attribute = action.parameters[1]
        modifier = action.parameters[2]
        
        modify_character_attribute(npc, attribute, modifier)
        
=======
        curr_npc = world.npcs[npc_slug]
        curr_npc.pathfind((int(dest_x),int(dest_y)), game)
>>>>>>> d5f88ae3
<|MERGE_RESOLUTION|>--- conflicted
+++ resolved
@@ -200,7 +200,7 @@
         if npc_slug not in world.npcs:
             return
 
-<<<<<<< HEAD
+        curr_npc = world.npcs[npc_slug]
         curr_npc.pathfind((int(dest_x),int(dest_y)), game)
 
 
@@ -239,7 +239,7 @@
         attribute = action.parameters[1]
         value = action.parameters[2]
         
-        set_character_attribute(npc, attribute, value)
+        Common.set_character_attribute(npc, attribute, value)
 
     def modify_npc_attribute(self, game, action):
         """Modifies the given attribute of the npc by modifier. By default
@@ -290,9 +290,4 @@
         attribute = action.parameters[1]
         modifier = action.parameters[2]
         
-        modify_character_attribute(npc, attribute, modifier)
-        
-=======
-        curr_npc = world.npcs[npc_slug]
-        curr_npc.pathfind((int(dest_x),int(dest_y)), game)
->>>>>>> d5f88ae3
+        Common.modify_character_attribute(npc, attribute, modifier)