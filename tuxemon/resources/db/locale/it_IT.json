{
    "combat_run": "${{user}} è fuggito!",
    "combat_miss": "Ha fallito...",
    "combat_player_run": "Sei fuggito!",
    "combat_used_x": "${{user}} ha usato ${{name}}!",
    "combat_used_x_on_y": "${{user}} ha usato ${{name}} su ${{target}}!",
    "combat_swap": "${{user}} manda ${{target}} in combattimento!",
    "combat_call_tuxemon": "Vai, ${{name}}!",
    "combat_opponent_call_tuxemon": "${{user}} ha scelto ${{name}}!",
    "combat_state_poison_get": "${{target}} è avvelenato",
    "combat_state_poison_damage": "${{name}} ha subito danno da avvelenamento!",
    "combat_state_lifeleech_get": "${{user}} sta succhiando la vita da ${{target}}.",
    "combat_state_lifeleech_success": "${{user}} ha perso vita per succhiavita!",
    "combat_state_lifeleech_failure": "${{link}} non può guarire di più.",
    "combat_state_recover_get": "${{target}} ha iniziato a recuperare vita.",
    "combat_state_recover_success": "${{user}} ha recuperato vita!",
    "combat_state_recover_failure": "${{user}} non può guarire di più.",
    "combat_status_damage": "${{name}} ha subito danno da ${{status}}!",
    "combat_victory": "Hai vinto!",
    "combat_defeat": "Hai perso!",
    "combat_draw": "Tutti sono K.O.!",
    "combat_capturing success": "Hai catturato ${{name}}!",
    "combat_capturing_fail": "${{name}} si è liberato!",
    "combat_recharging": "${{name}} ha bisogno di riposare prima di usare ancora ${{move}}...",
    "combat_replacement": "Fai una sostituzione!",
    "combat_replacement_is_fainted": "Questo Tuxemon è K.O.!",
    "combat_wild_appeared": "${{name}} selvatico è comparso!",
    "combat_monster_choice": "Cosa deve fare ${{name}}?",
    "combat_fainted": "${{name}} è K.O.!",
    "combat_isactive": "${{name}} è ancora in campo.",
    
    "empty_slot": "Slot vuoto",
    "exit": "Esci",
    "item_confirm_use": "Usa",
    "item_confirm_cancel": "Annulla",
    "item_success": "Ha funzionato!",
    "item_failure": "Ha fallito!",
    "generic_thing_success": "Ha funzionato!",
    "generic_thing_failure": "Ha fallito!",
    "attempting_capture": "Cattura in corso...",
    "gotcha": "Evvai!",
    
    "item_apple_name": "Mela",
    "item_apple_descr": "Fa recuperare 10 PV a un mostro.",
    "item_berry_name": "Bacca",
    "item_berry_descr": "Fa recuperare 10 PV a un mostro.",
    "item_cherry_name": "Ciliegia",
    "item_cherry_descr": "Fa recuperare 10 PV a un mostro.",
    "item_orange_name": "Arancia",
    "item_orange_descr": "Fa recuperare 20 PV a un mostro.",
    "item_potion_name": "Pozione",
    "item_potion_descr": "Fa recuperare 50 PV a un mostro.",
    "item_super_potion_name": "Super pozione",
    "item_super_potion_descr": "Fa recuperare 150 PV a un mostro.",
    "item_imperial_potion_name": "Pozione imperiale",
    "item_imperial_potion_descr": "Fa recuperare 350 PV a un mostro.",
    "item_capture_device_name": "Dispositivo di cattura",
    "item_capture_device_descr": "Cattura un mostro.",
    "item_cannot_use_here": "L'oggetto non può essere usato qui!",
    
    "monster_menu_info": "Informazioni",
    "monster_menu_move": "Sposta",
    
    "receive_happiness": "Hai ricevuto 5 dispositivi di cattura!",
    
    "log_off": "Disconnetti",
    "menu_bag": "Borsa",
    "menu_fight": "Combatti",
    "menu_item": "Oggetto",
    "menu_items": "Oggetti",
    "menu_journal": "Diario",
    "menu_load": "Carica",
    "menu_monster": "Tuxemon",
    "menu_monsters": "Mostri",
    "menu_multiplayer": "Multigiocatore",
    "menu_new_game": "Nuovo gioco",
    "menu_options": "Opzioni",
    "menu_player": "Giocatore",
    "menu_run": "Scappa",
    "menu_save": "Salva",
    
    "multiplayer_accept": "Accetta",
    "multiplayer_decline": "Rifiuta",
    "multiplayer_duel": "${{name}} vuole sfidarti!",
    "multiplayer_host_game": "Ospita gioco",
    "multiplayer_scan_games": "Cerca giochi",
    "multiplayer_join_game": "Inserisciti nel gioco",
    "multiplayer_hosting_ready": "Pronto per accettare ospiti!",
    "multiplayer_already_hosting": "Stai già ospitando!",
    "multiplayer_no_servers": "Nessun server trovato...",
    "multiplayer_join_prompt": "Hostname o IP?",

    "not_implemented": "Questa funzione non è ancora stata implementata.",
    
    "received_x": "Hai ricevuto ${{name}}!",
    "save_success": "Salvato!",
    "save_failure": "C'è stato un problema nel salvataggio del file!",
    "slot": "Spazio",
    "status_faint_name": "K.O.",
    "status_poison_name": "avvelenamento",
    "status_lifeleech_name": "succhiavita",
    "status_recover_name": "recupero",

    "attack_very_effective": "L'attacco ha fatto molti danni in più!",
    "attack_effective": "L'attacco ha fatto qualche danno in più!",
    "attack_resisted": "L'attacco è stato difeso!",
    "attack_weak": "L'attacco è stato fortemente difeso!",
    "technique_all_in_name": "All In",
    "technique_amnesia_name": "Amnesia",
    "technique_avalanche_name": "Valanga",
    "technique_battery_acid_name": "Batteriacido",
    "technique_battery_discharge_name": "Batteriscarica",
    "technique_beam_name": "Raggio",
    "technique_berserk_name": "Berserk",
    "technique_biting_winds_name": "Ventomordente",
    "technique_blade_name": "Lame",
    "technique_blood_bond_name": "Blood Bond",
    "technique_blossom_name": "Sboccio",
    "technique_boulder_name": "Masso",
    "technique_breathe_fire_name": "Alitodifuoco",
    "technique_bubble_trap_name": "Trapbolla",
    "technique_bullet_name": "Proiettile",
    "technique_chill_mist_name": "Nebbiagelida",
    "technique_clamp_on_name": "Morsetto",
    "technique_constrict_name": "Costrizione",
    "technique_electrical_storm_name": "Elettrempesta",
    "technique_energy_claws_name": "Energartiglio",
    "technique_energy_field_name": "Campelettro",
    "technique_eyebite_name": "Occhimorso",
    "technique_feint_name": "Svenimento",
    "technique_fester_name": "Infezione",
    "technique_fire_ball_name": "Fuocopalla",
    "technique_fire_claw_name": "Fuocartiglio",
    "technique_flamethrower_name": "Lanciafiamme",
    "technique_flood_name": "Alluvione",
    "technique_flow_name": "Flusso",
    "technique_fluff_up_name": "Morbido",
    "technique_font_name": "Fonte",
    "technique_frostbite_name": "Gelomorso",
    "technique_fume_name": "Fumo",
    "technique_give_all_name": "Donatutto",
    "technique_glower_name": "Occhiata",
    "technique_goad_name": "Pungolo",
    "technique_headbutt_name": "Testata",
    "technique_hibernate_name": "Ibernazione",
    "technique_ice_claw_name": "Gelartiglio",
    "technique_icicle_spear_name": "Gelopicca",
    "technique_invictus_name": "Invictus",
    "technique_kindling_flame_name": "Fiammaccesa",
    "technique_levitate_name": "Levitazione",
    "technique_midnight_mantle_name": "Mantellotturno",
    "technique_muddle_name": "Scompiglio",
    "technique_mudslide_name": "Fangata",
    "technique_one_two_name": "Uno-Due",
    "technique_overgrowth_name": "Ultracrescita",
    "technique_peck_name": "Beccata",
    "technique_peregrine_name": "Peregrinazione",
    "technique_perfect_cut_name": "Taglionetto",
    "technique_petrify_name": "Petrificazione",
    "technique_probiscus_name": "Proboscide",
    "technique_pseudopod_name": "Pseudopod",
    "technique_quicksand_name": "Sabbiemobili",
    "technique_ram_name": "Speronata",
    "technique_refresh_name": "Ristoro",
    "technique_rock_name": "Roccia",
    "technique_rot_name": "Marcio",
    "technique_rust_bomb_name": "Bombruggine",
    "technique_salamander_name": "Salamandra",
    "technique_sand_spray_name": "Sabbiaspray",
    "technique_shadow_boxing_name": "Ombrobox",
    "technique_shrapnel_name": "Shrapnel",
    "technique_shuriken_name": "Shuriken",
    "technique_sleep_bomb_name": "Bombasonno",
    "technique_sleeping_powder_name": "Dormipolvere",
    "technique_snowstorm_name": "Tormenta",
    "technique_splinter_name": "Scheggia",
    "technique_spray_name": "Spray",
    "technique_stampede_name": "Fuga",
    "technique_starfall_name": "Stellecadenti",
    "technique_static_field_name": "Campostatico",
    "technique_sting_name": "Spina",
    "technique_stone_rot_name": "Pietrarciume",
    "technique_strike_name": "Strike",
    "technique_suck_poison_name": "Velensucchio",
    "technique_sudden_glow_name": "Brillio",
    "technique_supernova_name": "Supernova",
    "technique_surge_name": "Impenno",
    "technique_take_cover_name": "Riparo",
    "technique_thunderball_name": "Elettrosfera",
    "technique_thunderclap_name": "Tuono",
    "technique_tonguespear_name": "",
    "technique_venomous_tentacle_name": "Velentacolo",
    "technique_wall_of_steel_name": "Murodiferro",
    "technique_wallow_name": "Sguazzo",
    "technique_web_name": "Rete",
    "technique_whirlwind_name": "Turbine",
<<<<<<< HEAD

=======
    "technique_wing_tip_name": "Colpodala",
    
>>>>>>> 43947071
    "txmn_aardart_category": "Formichiere",
    "txmn_aardart_descr": "Tiene il conto di ogni formica che ha mangiato e fa celebrazioni in onore dei numeri più significativi.",
    "txmn_aardart_name": "Aardart",
    "txmn_aardorn_category": "Proboscide",
    "txmn_aardorn_descr": "Quando nasce viene messo su un formicaio e lasciato lì a nutrirsi.",
    "txmn_aardorn_name": "Aardorn",
    "txmn_agnidon_category": "Falso dragone",
    "txmn_agnidon_descr": "Preferisce stare su quattro zampe ma può stare su due per aprire porte, buttare giù alberi o tenere oggetti.",
    "txmn_agnidon_name": "Agnidon",
    "txmn_agnigon_category": "Falso dragone",
    "txmn_agnigon_descr": "È definito 'falso dragone' perché sembra un dragone ma evoluto da una linea differente di antichi rettili.",
    "txmn_agnigon_name": "Agnigon",
    "txmn_agnite_category": "Falso dragone",
    "txmn_agnite_descr": "È giocherellone ma gli deve essere insegnato presto come controllare il suo fuoco.",
    "txmn_agnite_name": "Agnite",
    "txmn_allagon_category": "Drago",
    "txmn_allagon_descr": "Allagon sono formati dai relitti di metallo abbandonati dagli antenati e sono violenti quando li prendono.",
    "txmn_allagon_name": "Allagaon",
    "txmn_anoleaf_category": "Germoglio",
    "txmn_anoleaf_descr": "Considera le piante che crescono attorno a lui come i suoi fratelli e sorelle.",
    "txmn_anoleaf_name": "Anoleaf",
    "txmn_axylightl_category": "Iniziale",
    "txmn_axylightl_descr": "Illumina le profondità del mare con la sua cosa, mostrando un sicuro riparo per i pesci.",
    "txmn_axylightl_name": "Axylightl",
    "txmn_bamboon_category": "Prensile",
    "txmn_bamboon_descr": "Combatte con il suo bastone di bambù, che usa anche per bilanciarsi.",
    "txmn_bamboon_name": "Bamboon",
    "txmn_bigfin_category": "Isola",
    "txmn_bigfin_descr": "Un intero ecosistema è presente sulla sua schiena, così cerca di non andare sott'acqua.",
    "txmn_bigfin_name": "Bigfin",
    "txmn_bolt_category": "",
    "txmn_bolt_descr": "",
    "txmn_bolt_name": "Bolt",
    "txmn_cairfrey_category": "Ospite",
    "txmn_cairfrey_descr": "Un allegro pezzo di mobile che una mattina si è svegliato e ha deciso di esplorare",
    "txmn_cairfrey_name": "Cairfrey",
    "txmn_capiti_category": "Fauno",
    "txmn_capiti_descr": "Sembra un bambino ma è stato scoperto che alcuni di loro sono vecchi di centinaia di anni.",
    "txmn_capiti_name": "Capiti",
    "txmn_cardiling_category": "Uccello di fuoco",
    "txmn_cardiling_descr": "Non ci si aspetta che respiri fuoco fino a quando lo fa.",
    "txmn_cardiling_name": "Cardiling",
    "txmn_cardinale_category": "Uccello di fuoco",
    "txmn_cardinale_descr": "Odia tutti i predatori con una passione e lotta contro di loro e i loro giovani quando può.",
    "txmn_cardinale_name": "Cardinale",
    "txmn_cardiwing_category": "Uccello di fuoco",
    "txmn_cardiwing_descr": "La sua canzone è notevole ma pochi osano tenere un uccello canoro esplosivo.",
    "txmn_cardiwing_name": "Cardiwing",
    "txmn_chillimp_category": "Scimmia congelata",
    "txmn_chillimp_descr": "Si vocifera che viva in cima a delle montagne nevose ma nessuna foto chiara è mai stata fatta.",
    "txmn_chillimp_name": "Chillimp",
    "txmn_chloragon_category": "Drago",
    "txmn_chloragon_descr": "Si schiude quando un antico uovo è messo nel terreno fertile. Quando le uova termineranno non ci saranno più CHLORAGON.",
    "txmn_chloragon_name": "Chloragon",
    "txmn_conifrost_category": "Taiga",
    "txmn_conifrost_descr": "Se starnutisce, avviene una valanga. Ha un raffreddore permanente.",
    "txmn_conifrost_name": "Conifrost",
    "txmn_corvix_category": "Raptor cornuto",
    "txmn_corvix_descr": "Arma le sue ali con frammenti di ossa delle sue vittime.",
    "txmn_corvix_name": "Corvix",
    "txmn_dandylion_category": "Dente di leone",
    "txmn_dandylion_descr": "Dà alla nascita una sola figliata nella sua vita, quindi vagabonda nel mondo alla sua ricerca.",
    "txmn_dandylion_name": "Dandylion",
    "txmn_djinnbo_category": "Vendetta",
    "txmn_djinnbo_descr": "Si crede erroneamente che sia un uomo che morì in un incendio. In realtà successe ai suoi genitori.",
    "txmn_djinnbo_name": "Djinnbo",
    "txmn_dollfin_category": "Gioia",
    "txmn_dollfin_descr": "Ognuno segue una nave da un posto ad un altro, esplorando così il mondo.",
    "txmn_dollfin_name": "Dollfin",
    "txmn_dracune_category": "Ammantato",
    "txmn_dracune_descr": "È immobile durante il giorno ma può dimenarsi e mordere di notte.",
    "txmn_dracune_name": "Dracune",
    "txmn_dragarbor_category": "Drago",
    "txmn_dragarbor_descr": "Quando sa che sta per giungere alla fine della sua vita, viaggia verso un cimitero dove si pianta. La sua coda floreale cresce per sempre",
    "txmn_dragarbor_name": "Dragarbor",
    "txmn_dune_pincher_category": "",
    "txmn_dune_pincher_descr": "",
    "txmn_dune_pincher_name": "Dune Pincher",
    "txmn_eaglace_category": "Cirro",
    "txmn_eaglace_descr": "Quando vola si formano le nuvole mentre quando scuote le ali cade la grandine.",
    "txmn_eaglace_name": "Eaglace",
    "txmn_eruptibus_category": "",
    "txmn_eruptibus_descr": "",
    "txmn_eruptibus_name": "Eruptibus",
    "txmn_eyenemy_category": "Allievo",
    "txmn_eyenemy_descr": "Si nutre di una bella vista e altre attrazioni spettacolari.",
    "txmn_eyenemy_name": "Eyenemy",
    "txmn_falcono_category": "Raptor cornuto",
    "txmn_falcono_descr": "Non ha paura degli avversari e attaccherà un nemico di qualsiasi dimensione senza esitazione.",
    "txmn_falcono_name": "Falcono",
    "txmn_ferricran_category": "Drago",
    "txmn_ferricran_descr": "Un tempo, i Ferricran erano completamente di squame adamantine e aveva ali di mithril.",
    "txmn_ferricran_name": "Ferricran",
    "txmn_firomenis_category": "Fuoco",
    "txmn_firomenis_descr": "",
    "txmn_firomenis_name": "Firomenis",
    "txmn_fluttaflap_category": "Sanguigno",
    "txmn_fluttaflap_descr": "Si ciba delle impurità cosicché possa restituire del sangue purificato a quelli a cui l'ha succhiato.",
    "txmn_fluttaflap_name": "Fluttaflap",
    "txmn_fruitera_category": "Foresta",
    "txmn_fruitera_descr": "",
    "txmn_fruitera_name": "Fruitera",
    "txmn_gectile_category": "Scalatore",
    "txmn_gectile_descr": "È così rapido e leggero che può camminare sullle foglie.",
    "txmn_gectile_name": "Gectile",
    "txmn_heronquak_category": "Crested",
    "txmn_heronquak_descr": "Il cristallo sul suo petto è scambiato per un diamante dai bracconieri. Si scioglie quando rimosso dal corpo degli HERONQUAK.",
    "txmn_heronquak_name": "Heronquak",
    "txmn_hydrone_category": "Metallo, Acqua",
    "txmn_hydrone_descr": "",
    "txmn_hydrone_name": "Hydrone",
    "txmn_katacoon_category": "",
    "txmn_katacoon_descr": "",
    "txmn_katacoon_name": "Katacoon",
    "txmn_lambert_category": "Noce della gomma",
    "txmn_lambert_descr": "È seduto sulla sua noce dai suoi genitori. che l'hanno poi mandato nel mondo.",
    "txmn_lambert_name": "Lambert",
    "txmn_legko_category": "Lucertola",
    "txmn_legko_descr": "Da tempo si pensava che fosse senza gambe ma invece le sue foglie sono arti vestigiali.",
    "txmn_legko_name": "Legko",
    "txmn_magmaturtle_category": "Terra, Fuoco",
    "txmn_magmaturtle_descr": "",
    "txmn_magmaturtle_name": "Magmaturtle",
    "txmn_merlicun_category": "Fuoco",
    "txmn_merlicun_descr": "",
    "txmn_merlicun_name": "Merlicun",
    "txmn_moloch_category": "Diavolo",
    "txmn_moloch_descr": "Può irrigidire o ammorbidire la sua pelle per rispondere ad amici e nemici.",
    "txmn_moloch_name": "Moloch",
    "txmn_noctalo_category": "Lombrico",
    "txmn_noctalo_descr": "Abita solo in posti abbandonati dagli umani - castelli, cimiteri e fogne.",
    "txmn_noctalo_name": "Noctalo",
    "txmn_noctula_category": "Lombrico",
    "txmn_noctula_descr": "Mangia insetti e i PIPIS mangiano frutta, quindi nonostante abitino in vicinanza non entrano in competizione.",
    "txmn_noctula_name": "Noctula",
    "txmn_nostray_category": "Proboscide",
    "txmn_nostray_descr": "Può annusare tutto nell'oceano, non importa quanto sia distante.",
    "txmn_nostray_name": "Nostray",
<<<<<<< HEAD
    "txmn_nudiflot_female_category": "Crollato",
    "txmn_nudiflot_female_descr": "Mangia e accumula il velendo delle creature di mare di cui si nutre.",
    "txmn_nudiflot_female_name": "Nudiflot",
    "txmn_nudiflot_male_category": "Crollato",
    "txmn_nudiflot_male_descr": "Mangia e accumula il velendo delle creature di mare di cui si nutre.",
    "txmn_nudiflot_male_name": "Nudiflot",
=======
    "txmn_nudiflot_category": "Crollato",
    "txmn_nudiflot_descr": "Mangia e accumula il velendo delle creature di mare di cui si nutre.",
    "txmn_nudiflot \u2642_name": "Nudiflot (M)",
    "txmn_nudiflot \u2640_name": "Nudiflot (F)",
>>>>>>> 43947071
    "txmn_nut_category": "Metallo",
    "txmn_nut_descr": "",
    "txmn_nut_name": "Nut",
    "txmn_pigabyte_category": "Metallo",
    "txmn_pigabyte_descr": "",
    "txmn_pigabyte_name": "Pigabyte",
    "txmn_possessun_category": "Visitatore",
    "txmn_possessun_descr": "È un fantasma che abita un CAIRFREY morto.",
    "txmn_possessun_name": "Possessun",
    "txmn_propellercat_category": "Metallo",
    "txmn_propellercat_descr": "",
    "txmn_propellercat_name": "Propellercat",
    "txmn_rockat_category": "Terra",
    "txmn_rockat_descr": "",
    "txmn_rockat_name": "Rockat",
    "txmn_rockitten_category": "Terra",
    "txmn_rockitten_descr": "",
    "txmn_rockitten_name": "Rockitten",
    "txmn_sapragon_category": "Drago",
    "txmn_sapragon_descr": "Un tempo, ogni elemento aveva un drago coraggioso - ma queste creature sono diminuite e sono rare in questi tempi.",
    "txmn_sapragon_name": "Sapragon",
    "txmn_selket_category": "",
    "txmn_selket_descr": "",
    "txmn_selket_name": "Selket",
    "txmn_selmatek_category": "",
    "txmn_selmatek_descr": "",
    "txmn_selmatek_name": "Selmatek",
    "txmn_sharpfin_category": "Strappatore",
    "txmn_sharpfin_descr": "È invisibile in acqua, essendo visibile solo quando salta fuori dall'acqua per portarsi gli animali dalla spiaggia nelle profondità.",
    "txmn_sharpfin_name": "Sharpfin",
    "txmn_sludgehog_category": "Terra",
    "txmn_sludgehog_descr": "",
    "txmn_sludgehog_name": "Sludgehog",
    "txmn_snowrilla_category": "Yeti",
    "txmn_snowrilla_descr": "Si diletta nel giocare a \"Ce l'hai\" con sciatori su pendii desolati.",
    "txmn_snowrilla_name": "Snowrilla",
    "txmn_spycozeus_category": "",
    "txmn_spycozeus_descr": "",
    "txmn_spycozeus_name": "Spycozeus",
<<<<<<< HEAD
    "txmn_sumchon_category": "Terra",
    "txmn_sumchon_descr": "Usa il suo peso per far inciampare i nemici più grossi. È denso tanto quanto una stella.",
    "txmn_sumchon_name": "Sumchon",
=======
    "txmn_sumobug_category": "Terra",
    "txmn_sumobug_descr": "Usa il suo peso per far inciampare i nemici più grossi. È denso tanto quanto una stella.",
    "txmn_sumobug_name": "Sumobug",
    "txmn_swap_name": "Scambio",
>>>>>>> 43947071
    "txmn_template_category": "Categoria mancante",
    "txmn_template_descr": "Descrizione mancante",
    "txmn_template_name": "Nome del template",
    "txmn_tigrock_category": "Ex Machina",
    "txmn_tigrock_descr": "Si dice che si sia inventato da solo poiché la sua evoluzione non era stata progettata.",
    "txmn_tigrock_name": "Tigrock",
    "txmn_tumbleworm_category": "",
    "txmn_tumbleworm_descr": "",
    "txmn_tumbleworm_name": "Tumbleworm",
    "txmn_tux_category": "Acqua",
    "txmn_tux_descr": "",
    "txmn_tux_name": "Tux",
    "txmn_tweesher_category": "Acqua",
    "txmn_tweesher_descr": "Più l'acqua è fredda e più il suo becco diventa duro. Sotto i 0°C, è più duro del diamante.",
    "txmn_tweesher_name": "Tweesher",
    "txmn_vamporm_category": "Coagulo",
    "txmn_vamporm_descr": "È assetato di sangue ma deve accontentarsi della linfa degli alberi.",
    "txmn_vamporm_name": "Vamporm",
    "txmn_velocitile_category": "Instancabile",
    "txmn_velocitile_descr": "Può superare un proiettile ma solo quando si è riscaldato.",
    "txmn_velocitile_name": "Velocitile",
    "txmn_wrougon_category": "Drago",
    "txmn_wrougon_descr": "Ogni WROUGON è nato con una toppa di ruggine più grande di quella dei genitori.",
    "txmn_wrougon_name": "Wrougon",
    "txmn_zunna_category": "Sorseggiante",
    "txmn_zunna_descr": "Gli ZUNNA allegri risucchiano nel loro stomaco tutto il cibo che possono trovare.",
    "txmn_zunna_name": "Zunna",

    "npc_maple_name": "Maple",
    "npc_wife": "Moglie",
    "npc_tuxemart": "Persona del Tuxemart",
    "npc_tuxemart_name": "Impiegato del Tuxemart",
    
    "healmytuxemon": "Vuoi guarire i tuoi Tuxemon?",
    "haveagoodday": "Ti auguro una buona giornata!",
    
    "yes": "Sì",
    "no": "No",
    
    "door_problems": "La porta è bloccata e non si apre...",
    "empty_pot": "È un vaso vuoto. Forse qualcuno può piantarci qualcosa dentro.",
    "purple_flowers": "Qualcuno ha piantato dei fiori viola dal profumo dolce!",
    "orange_flowers": "Qualcuno ha piantato dei bellissimi fiori arancioni!",
    "famous_statue": "È una statua di un vecchio campione di Tuxemon. Il nome è sbiadito dalle intemperie...",
    "famous_statue2": "Dice: ai nostri amati amici e eroi, wywen.",
    "cotton_town_fountain": "È una fontana. Molte monete sono sul fondo.",
    "tree": "Questo albero sembra felice e in salute!",
    
    "route_2": "Strada 2",
    "sure_i_do": "Certamente",
    "not_really": "Non proprio",

    "professor_dialog": [
        "Professore: \n Oh sì. Ecco la persona che cercavo!",
        "Ho sentito che vuoi imparare di più sui Tuxemon.",
        "I Tuxemon sono piccoli animali, che alcuni definiscono come mostri, con cui diventiamo amici e che usiamo nei combattimenti contro altri Tuxemon.",
        "Ho appena ricevuto tre nuovi Tuxemon per una ricerca e mi piacerebbe dartene uno.",
        "Quale desideri?"
    ],

    "professor_dialog6.1": "Professore: Scelta eccellente! Hydrone è un Tuxemon di tipo acqua.",
    "professor_dialog6.2": "Professore: Scelta saggia! Rockitten è un Tuxemon di tipo terra.",
    "professor_dialog6.3": "Professore: Gran scelta! Fruitera è un Tuxemon di tipo foresta.",
    "professor_dialog7": "Professore: Spero di rivederti! Sto per fare un viaggio quindi forse ci incontreremo di nuovo.",

    "karrianna_dialog1": "Karrianna: Mi sto allenando da mesi! Nessuno mi ha ancora battuta!",
    "karrianna_dialog2": "Mh... Eri il primo allenatore che ho incontrato...",
    "xero_hideout1": "Istituto Xero per la Ricerca e il Progresso sui Tuxemon più avanti.",
    "cherry": "Hai trovato una ciliegia!",
    "xero_grunts_block": "Quest'area è in costruzione. Dovrebbe essere pronta a breve.",
    "waiting_for_misa": "Al nostro capo piacerebbe parlare con te. Quando sei pronto, parla con il mio amico accanto a me.",
    "teleport?": "Sei pronto per incontrare il nostro capo?",
    "ouch": "Scusa ma questo potrebbe farti male un po'...",
    "maybe_sometime_again?": "Ok, quando sarai pronto sarò ancora qui.",
    "youcantleave": "Le porte sono chiuse dall'esterno... C'è una chiave da qualche parte?",
    "discovered_a_person": "Mi hai trovato! Ahahah!",
    "a_serious_discussion": [
        "???: Ti sto osservando da un po'. Sono contento che i miei seguiti ti hanno scortato senza farti male.",
        "Oh, che maniere! Io sono Misa, presidente dell'Istituto Xero per la Ricerca e il Progresso sui Tuxemon.",
        "Quale sarebbe il tuo nome? ...  ...  ...",
        "${{name}}?",
        "Misa: hmmm... suona come un buon nome per qualcuno che possiede illegalmente un Tuxemon."
    ],
    "oops": [
        "Oh. Immagino che non lo sapevi...",
        "Non dovresti avere paura. Avere un Tuxemon al tuo fianco è la miglior cosa che poteva capitarti."
    ],
    "backstory": [
        "Circa trent'anni fa, un gruppo chiamato Omnichannel iniziò a controllare i media. Subito dopo, a nessuno era permesso esprimersi sui media.",
        "Così le persone decisero di usare i Tuxemon come messaggeri e per risolvere le controversie. Circa dieci anni dopo, iniziò il giro di vite su Tuxemon.",
        "Ora, solo alcune persone approvate possono possedere e far crescere Tuxemon. Il mio gruppo usa i Tuxemon per la ricerca. Ecco perché noi tutti li abbiamo.",
        "Tu sei atipico. Non sei approvato da Omnichannel. Potresti essere l'allenatore che stavamo aspettando.",
        "Omnichannel, spietati come sono, non sono l'unica minaccia che abbiamo qui. C'è un'altra organizzazione chiamata Spyder.",
        "Non dovresti avere tanta paura di loro. Non sono così attivi qui.",
        "Ora ti rimandiamo indietro nel tuo viaggio. Solo se sei d'accordo nell'aiutarci contro Omnichannel,",
        "altrimenti ti segnaliamo alla Omnichannel. E perderai tutto."
    ],
    "backstory9": "Cosa dici? Ci vuoi aiutare?",
    "sorryfurthis": "Ottima scelta. Scusa ma questo pungerà un po'.",

    "mwah": [
        "???: Che cosa vuoi? ... ... ... Beh, peccato. Bene, peccato Non entrerai qui anche se i tuoi vestiti sono fatti con gusto.",
        "Tra l'altro, io sono Allie.",
        "Allie: Sì, questa è la Omnichannel. Io sono solo un'umile guardia. Chi sei tu?",
        "${{name}}...",
        "Hmm. Un nome coraggioso. La mia casa non è tanto lontana. Forse... dopo lavoro... potresti mostrarmi la tua forza?",
        "... ... No! Cosa significa \"no\"? A meno che... ... tu sia il nuovo fidanzato di Jess! Lei continua a parlarmene!"
    ],
    "mwah2": "JESS!!!",

    "itslockedboi": "Allie ha chiuso la porta dietro di sé...",
    "hellothere": "???: Benvenuto!",
    "kmere": "Perché non vieni qui e parli con me?",
    "theinfo": [
        "Ti chiedo scusa per quella scena, a volte Allie è difficile da gestire, al contrario di sua figlia Jess.",
        "Oh! Che modi. Il mio nome è Ae... Sai cosa? Lo scriverò.",
        "Aeble",
        "Si pronuncia ahbluh ma tutti dicono Able. Puoi anche chiamarmi così, penso...",
        "Aeble: Sono il capo della Omnichannel, ogni trasmissione che vedi viene approvata da me.",
        "Ora, non sono l'unico che fa la sua parte, abbiamo un direttivo che ci aiuta ad amministrare i distretti.",
        "Il direttivo è stato rieletto da quando è stato formato. Hanno fatto un buon lavoro quindi ha senso.",
        "L'obiettivo della Omnichannel è di aprire il mondo a tutti e l'unico modo per farlo, però, cioè di rendere tutti uguali",
        "è limitando i Tuxemon.",
        "Iniziammo con la confisca ma molti Tuxemon tentavano di scappare, quindi prendemmo una decisione estrema.",
        "La nostra organizzazione affiliata Spyder ha sviluppato una droga che può cambiare i Tuxemon.",
        "Isola una porzione di cervello che ogni Tuxemon ha e lo sovraccarica.",
        "Una volta che Gage Paludal Lamina è sovraccaricato di elettricità, la loro voglia di resistere svanisce e diventano docili.",
        "Per questo motivo, alcune specie di Tuxemon sonosi sono estinte, nello specifico quelle di Rockitten, Fruitera e Hydrone.",
        "Questo non importa ora. Questa generazione ormai non sa persino quale Tuxemon sia inutile per lavorare per noi.",
        "Il tasso di nascita non è mai stato così alto e l'approvazione della Omnichannel non è calato dall'anno della restrizione.",
        "I Tuxemon sono una maledizione perversa volta a distruggere l'umanità. La Omnichannel ha posto rimendio a ciò e ha imposto l'ordine.",
        "I Tuxemon sono distruttivi e chi dice il contrario sta mentendo. Scusa, devo tornare a lavorare."
    ],
    "liela_goes_to_battle": "Se stai per disturbarmi mentre raccolgo bacche, dovrò allora sfidarti!",
    "Cathedral_Center": "Centro della cattedrale: viviamo per servire.",
    "Cotton_Mart": "Ottieni lo scoop presso lo Scoop Store!",
    "Cotton_Town_Sign": "Benvenuto a Cotonopoli: una forza crescente \n \n^ Cotonopoli --- Strada 1 v",

    "column1": "Una colonna rara e antica. Un tempo questo era un tempio.",
    "column2": "Una colonna rara e antica. Lungo la strada 3 si possono trovare altre rovine dalla stessa cultura.",
    "cityparksign": [
        "Benvenuto nel parco cittadino: un assaggio di selvaggio.",
        "^ Parco cittadino --- Strada 2 v"
    ],
    "route2speech": "AHHH!!!",
    "route2speech2": [
        "Oh. Sei tu, ${{name}}...",
        "Stai più attento la prossima volta che prendi dentro una persona. La scogliera è più ripida di quanto sembri..."
    ],
    "route2speech3": [
        "Sebbene possa non essere una cattiva idea...",
        "Lo so, ognuno ha bisogno di me per condurre ma con tutto che va avanti...",
        "Ma tu non vuoi sentire di me... o no?"
    ],

    "yestalk": "Veramente? Grazie!",
    "notalk": "Che persona insensibile! Mi ascolterai comunque!",

    "spillit": [
        "Tu sai che sono il capo dell'Istituto Xero per la Ricerca e il Progresso sui Tuxemon e che ti ho reclutato per combatterli. Ma non sai nient'altro.",
        "Allie, che hai incontrato prima... Cosa? Ti ho detto che ti osserviamo, non devi esserne sorpreso!"
    ],
    "spillit3": "Comunque... Allie è mia sorella e per me lei è tutto. Mi ha distrutto scoprire che l'avevano portata nella sede centrale.",
    "spillit4": "Potrebbe non essere una cattiva cosa ma in fondo lo è. Tu sai che cosa gli fanno? LO SAI!?",
    "spillit5": "Perché io non lo so... Ciò che so è che nessuno ha mai abbandonato la Omnichannel dopo essere stato reclutato.",
    "spillit6": "Comunque, tutto ciò non ti riguarda. Ciò che importa è far chiudere la Omnichannel.",
    "spillit7": "Scusa per averti creato problemi con i miei problemi. Il parco cittadino è avanti a te, quando vorrai proseguire",
    "leavemealone": "Un tempo giocavamo qui tutto il tempo quando eravamo più giovani...",

    "iamknight": [
        "Che cosa stai facendo qui? Sai che solo i cavalieri sono permessi nel parco cittadino.",
        "... ... ... Hmm... Quindi stai cercando di andare a Leather Town...",
        "Beh, penso che potresti partecipare alla sfida se vuoi. L'unico problema è che avrai bisogno di un Tuxemon...",
        "Sono sicuro che te ne possiamo prestare uno. Ti va di fare la sfida?"
    ],
    "sorry": "Ok... quando sarai pronto sarò ancora qui...",
    "splendid": [
        "Veramente? Splendido! Ora dobbiamo trovare un Tuxemon adatto a te...",
        "... Ne hai già uno? Ottimo, sono sicuro che sarai in grado di usarlo bene..."
    ],

    "cottonnurse": "Benvenuto al Tuxcentro di Cotonopoli!",
    "tabanurse": [
        "Benvenuto al Tuxcentro di Taba Town!",
        "Vuoi che guarisca i tuoi Tuxemon?"
    ],
    "okaythen": "Ok! Dammi solo due secondi e guarisco i tuoi Tuxemon!",
    "okaythen2": "Sembra che i tuoi Tuxemon siano già pieni di energia! Eccoteli!",

    "input_name": "Qual è il tuo nome?"
}<|MERGE_RESOLUTION|>--- conflicted
+++ resolved
@@ -194,12 +194,8 @@
     "technique_wallow_name": "Sguazzo",
     "technique_web_name": "Rete",
     "technique_whirlwind_name": "Turbine",
-<<<<<<< HEAD
-
-=======
     "technique_wing_tip_name": "Colpodala",
     
->>>>>>> 43947071
     "txmn_aardart_category": "Formichiere",
     "txmn_aardart_descr": "Tiene il conto di ogni formica che ha mangiato e fa celebrazioni in onore dei numeri più significativi.",
     "txmn_aardart_name": "Aardart",
@@ -338,19 +334,12 @@
     "txmn_nostray_category": "Proboscide",
     "txmn_nostray_descr": "Può annusare tutto nell'oceano, non importa quanto sia distante.",
     "txmn_nostray_name": "Nostray",
-<<<<<<< HEAD
     "txmn_nudiflot_female_category": "Crollato",
     "txmn_nudiflot_female_descr": "Mangia e accumula il velendo delle creature di mare di cui si nutre.",
     "txmn_nudiflot_female_name": "Nudiflot",
     "txmn_nudiflot_male_category": "Crollato",
     "txmn_nudiflot_male_descr": "Mangia e accumula il velendo delle creature di mare di cui si nutre.",
     "txmn_nudiflot_male_name": "Nudiflot",
-=======
-    "txmn_nudiflot_category": "Crollato",
-    "txmn_nudiflot_descr": "Mangia e accumula il velendo delle creature di mare di cui si nutre.",
-    "txmn_nudiflot \u2642_name": "Nudiflot (M)",
-    "txmn_nudiflot \u2640_name": "Nudiflot (F)",
->>>>>>> 43947071
     "txmn_nut_category": "Metallo",
     "txmn_nut_descr": "",
     "txmn_nut_name": "Nut",
@@ -390,16 +379,10 @@
     "txmn_spycozeus_category": "",
     "txmn_spycozeus_descr": "",
     "txmn_spycozeus_name": "Spycozeus",
-<<<<<<< HEAD
     "txmn_sumchon_category": "Terra",
     "txmn_sumchon_descr": "Usa il suo peso per far inciampare i nemici più grossi. È denso tanto quanto una stella.",
     "txmn_sumchon_name": "Sumchon",
-=======
-    "txmn_sumobug_category": "Terra",
-    "txmn_sumobug_descr": "Usa il suo peso per far inciampare i nemici più grossi. È denso tanto quanto una stella.",
-    "txmn_sumobug_name": "Sumobug",
     "txmn_swap_name": "Scambio",
->>>>>>> 43947071
     "txmn_template_category": "Categoria mancante",
     "txmn_template_descr": "Descrizione mancante",
     "txmn_template_name": "Nome del template",
